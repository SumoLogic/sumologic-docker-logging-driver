package main

import (
  "compress/gzip"
  "context"
<<<<<<< HEAD
  "crypto/tls"
  "io/ioutil"
  "net/url"
=======
  "io/ioutil"
>>>>>>> 28f483fc
  "os"
  "strconv"
  "testing"
  "time"

  "github.com/docker/docker/daemon/logger"
  "github.com/sirupsen/logrus"
  "github.com/stretchr/testify/assert"
  "github.com/tonistiigi/fifo"
  "golang.org/x/sys/unix"
)

const (
  filePath  = "/tmp/test"
  filePath1 = "/tmp/test1"
  filePath2 = "/tmp/test2"

  testHttpSourceUrl = "https://example.org"
<<<<<<< HEAD
  testProxyUrlStr = "https://example.org"
=======
>>>>>>> 28f483fc

  testSource = "sumo-test"
  testTime = 1234567890
  testIsPartial = false
)

var (
  testLine = []byte("a test log message")
)

<<<<<<< HEAD
func TestDriversDefaultConfig (t *testing.T) {
=======
func TestDrivers (t *testing.T) {
  logrus.SetOutput(ioutil.Discard)
>>>>>>> 28f483fc
  testLoggersCount := 100

  for i := 0; i < testLoggersCount; i++ {
    testFifo, err := fifo.OpenFifo(context.Background(), filePath + strconv.Itoa(i + 1), unix.O_RDWR|unix.O_CREAT|unix.O_NONBLOCK, fileMode)
    assert.Nil(t, err)
    defer testFifo.Close()
    defer os.Remove(filePath + strconv.Itoa(i + 1))
  }

  info := logger.Info{
    Config: map[string]string{
      logOptUrl: testHttpSourceUrl,
    },
    ContainerID: "containeriid",
  }

  t.Run("NewSumoLogger", func(t *testing.T) {
    testSumoDriver := newSumoDriver()
    assert.Equal(t, 0, len(testSumoDriver.loggers), "there should be no loggers when the driver is initialized")

    testSumoLogger1, err := testSumoDriver.NewSumoLogger(filePath1, info)
    assert.Nil(t, err)
    assert.Equal(t, 1, len(testSumoDriver.loggers), "there should be one logger after calling StartLogging on driver")
    assert.Equal(t, testHttpSourceUrl, testSumoLogger1.httpSourceUrl, "http source url should be configured correctly")
    assert.Equal(t, defaultGzipCompression, testSumoLogger1.gzipCompression, "compression not specified, should be false")
    assert.Equal(t, defaultGzipCompressionLevel, testSumoLogger1.gzipCompressionLevel, "compression level not specified, should be default value")
    assert.Equal(t, defaultSendingIntervalMs, testSumoLogger1.sendingInterval, "sending interval not specified, should be default value")
    assert.Equal(t, defaultQueueSizeItems, cap(testSumoLogger1.logBatchQueue), "queue size not specified, should be default value")
    assert.Equal(t, defaultBatchSizeBytes, testSumoLogger1.batchSize, "batch size not specified, should be default value")
    assert.Equal(t, &tls.Config{}, testSumoLogger1.tlsConfig, "tls configs not specified, should be default value")
    assert.Nil(t, testSumoLogger1.proxyUrl, "proxy url not specified, should be default value")

    _, err = testSumoDriver.NewSumoLogger(filePath1, info)
    assert.Error(t, err, "trying to call StartLogging for filepath that already exists should return error")
    assert.Equal(t, 1, len(testSumoDriver.loggers),
      "there should still be one logger after calling StartLogging for filepath that already exists")

    testSumoLogger2, err := testSumoDriver.NewSumoLogger(filePath2, info)
    assert.Nil(t, err)
    assert.Equal(t, 2, len(testSumoDriver.loggers),
      "there should be two loggers now after calling StartLogging on driver for different filepaths")
    assert.Equal(t, info.Config[logOptUrl], testSumoLogger2.httpSourceUrl, "http source url should be configured correctly")

    err = testSumoDriver.StopLogging(filePath1)
    assert.Nil(t, err, "trying to call StopLogging for existing logger should not return error")
    assert.Equal(t, 1, len(testSumoDriver.loggers), "calling StopLogging on existing logger should remove the logger")
    err = testSumoDriver.StopLogging(filePath2)
    assert.Nil(t, err, "trying to call StopLogging for existing logger should not return error")
    assert.Equal(t, 0, len(testSumoDriver.loggers), "calling StopLogging on existing logger should remove the logger")
  })

  t.Run("StopLogging", func(t *testing.T) {
    testSumoDriver := newSumoDriver()
    assert.Equal(t, 0, len(testSumoDriver.loggers), "there should be no loggers when the driver is initialized")

    err := testSumoDriver.StopLogging(filePath1)
    assert.Nil(t, err, "trying to call StopLogging for nonexistent logger should NOT return error")
    assert.Equal(t, 0, len(testSumoDriver.loggers), "no loggers should be changed after calling StopLogging for nonexistent logger")

    _, err = testSumoDriver.NewSumoLogger(filePath1, info)
    assert.Nil(t, err)
    assert.Equal(t, 1, len(testSumoDriver.loggers), "there should be one logger after calling StartLogging on driver")

    err = testSumoDriver.StopLogging(filePath2)
    assert.Nil(t, err, "trying to call StopLogging for nonexistent logger should NOT return error")
    assert.Equal(t, 1, len(testSumoDriver.loggers), "no loggers should be changed after calling StopLogging for nonexistent logger")

    err = testSumoDriver.StopLogging(filePath1)
    assert.Nil(t, err, "trying to call StopLogging for existing logger should not return error")
    assert.Equal(t, 0, len(testSumoDriver.loggers), "calling StopLogging on existing logger should remove the logger")
  })

  t.Run("NewSumoLogger, concurrently", func(t *testing.T) {
    testSumoDriver := newSumoDriver()
    assert.Equal(t, 0, len(testSumoDriver.loggers), "there should be no loggers when the driver is initialized")

    waitForAllLoggers := make(chan int)
    for i := 0; i < testLoggersCount; i++ {
      go func(i int) {
        _, err := testSumoDriver.NewSumoLogger(filePath + strconv.Itoa(i + 1), info)
        assert.Nil(t, err)
        waitForAllLoggers <- i
      }(i)
    }
    for i := 0; i < testLoggersCount; i ++ {
      <-waitForAllLoggers
    }
    assert.Equal(t, testLoggersCount, len(testSumoDriver.loggers),
      "there should be %v loggers now after calling StartLogging on driver that many times on different filepaths", testLoggersCount)
  })
}

func TestDriversLogOpts (t *testing.T) {
  logrus.SetOutput(ioutil.Discard)

  testFifo, err := fifo.OpenFifo(context.Background(), filePath, unix.O_RDWR|unix.O_CREAT|unix.O_NONBLOCK, fileMode)
  assert.Nil(t, err)
  defer testFifo.Close()
  defer os.Remove(filePath)

  testProxyUrl, _ := url.Parse(testProxyUrlStr)
  testInsecureSkipVerify := true
  testServerName := "sumologic.net"

  testTlsConfig := &tls.Config{
    InsecureSkipVerify: testInsecureSkipVerify,
    ServerName: testServerName,
  }

  testGzipCompression := true
  testGzipCompressionLevel := gzip.BestCompression
  testSendingInterval := time.Second
  testQueueSize := 2000
  testBatchSize := 1000

  t.Run("NewSumoLogger with correct log opts", func(t *testing.T) {
    info := logger.Info{
      Config: map[string]string{
        logOptUrl: testHttpSourceUrl,
        logOptProxyUrl: testProxyUrlStr,
        logOptInsecureSkipVerify: strconv.FormatBool(testInsecureSkipVerify),
        logOptServerName: testServerName,
        logOptGzipCompression: strconv.FormatBool(testGzipCompression),
        logOptGzipCompressionLevel: strconv.Itoa(testGzipCompressionLevel),
        logOptSendingInterval: testSendingInterval.String(),
        logOptQueueSize: strconv.Itoa(testQueueSize),
        logOptBatchSize: strconv.Itoa(testBatchSize),
      },
      ContainerID: "containeriid",
    }

    testSumoDriver := newSumoDriver()
    assert.Equal(t, 0, len(testSumoDriver.loggers), "there should be no loggers when the driver is initialized")

    testSumoLogger, err := testSumoDriver.NewSumoLogger(filePath, info)
    assert.Nil(t, err)
    assert.Equal(t, 1, len(testSumoDriver.loggers), "there should be one logger after calling StartLogging on driver")
    assert.Equal(t, testHttpSourceUrl, testSumoLogger.httpSourceUrl, "http source url should be configured correctly")
    assert.Equal(t, testGzipCompression, testSumoLogger.gzipCompression, "compression specified, should be specified value")
    assert.Equal(t, testGzipCompressionLevel, testSumoLogger.gzipCompressionLevel, "compression level specified, should be specified value")
    assert.Equal(t, testSendingInterval, testSumoLogger.sendingInterval, "sending interval specified, should be specified value")
    assert.Equal(t, testQueueSize, cap(testSumoLogger.logBatchQueue), "queue size specified, should be specified value")
    assert.Equal(t, testBatchSize, testSumoLogger.batchSize, "batch size specified, should be specified value")
    assert.Equal(t, testProxyUrl, testSumoLogger.proxyUrl, "proxy url specified, should be specified value")
    assert.Equal(t, testTlsConfig, testSumoLogger.tlsConfig, "tls config options specified, should be specified value")
  })

  t.Run("NewSumoLogger with bad insecure skip verify", func(t *testing.T) {
    info := logger.Info{
      Config: map[string]string{
        logOptUrl: testHttpSourceUrl,
        logOptProxyUrl: testProxyUrlStr,
        logOptInsecureSkipVerify: "truee",
        logOptServerName: testServerName,
        logOptGzipCompression: strconv.FormatBool(testGzipCompression),
        logOptGzipCompressionLevel: strconv.Itoa(testGzipCompressionLevel),
        logOptSendingInterval: testSendingInterval.String(),
        logOptQueueSize: strconv.Itoa(testQueueSize),
        logOptBatchSize: strconv.Itoa(testBatchSize),
      },
      ContainerID: "containeriid",
    }

    testTlsConfigNoInsecureSkipVerify := &tls.Config{
      InsecureSkipVerify: defaultInsecureSkipVerify,
      ServerName: testServerName,
    }

    testSumoDriver := newSumoDriver()
    assert.Equal(t, 0, len(testSumoDriver.loggers), "there should be no loggers when the driver is initialized")

    testSumoLogger, err := testSumoDriver.NewSumoLogger(filePath, info)
    assert.Nil(t, err)
    assert.Equal(t, 1, len(testSumoDriver.loggers), "there should be one logger after calling StartLogging on driver")
    assert.Equal(t, testHttpSourceUrl, testSumoLogger.httpSourceUrl, "http source url should be configured correctly")
    assert.Equal(t, testGzipCompression, testSumoLogger.gzipCompression, "compression specified, should be specified value")
    assert.Equal(t, testGzipCompressionLevel, testSumoLogger.gzipCompressionLevel, "compression level specified, should be specified value")
    assert.Equal(t, testSendingInterval, testSumoLogger.sendingInterval, "sending interval specified, should be specified value")
    assert.Equal(t, testQueueSize, cap(testSumoLogger.logBatchQueue), "queue size specified, should be specified value")
    assert.Equal(t, testBatchSize, testSumoLogger.batchSize, "batch size specified, should be specified value")
    assert.Equal(t, testProxyUrl, testSumoLogger.proxyUrl, "proxy url specified, should be specified value")
    assert.Equal(t, testTlsConfigNoInsecureSkipVerify, testSumoLogger.tlsConfig,
      "server name specified, should be specified value; insecure skip verify specified incorrectly, should be default value")
  })

  t.Run("NewSumoLogger with bad gzip compression", func(t *testing.T) {
    info := logger.Info{
      Config: map[string]string{
        logOptUrl: testHttpSourceUrl,
        logOptProxyUrl: testProxyUrlStr,
        logOptInsecureSkipVerify: strconv.FormatBool(testInsecureSkipVerify),
        logOptServerName: testServerName,
        logOptGzipCompression: "truee",
        logOptGzipCompressionLevel: strconv.Itoa(testGzipCompressionLevel),
        logOptSendingInterval: testSendingInterval.String(),
        logOptQueueSize: strconv.Itoa(testQueueSize),
        logOptBatchSize: strconv.Itoa(testBatchSize),
      },
      ContainerID: "containeriid",
    }

    testSumoDriver := newSumoDriver()
    assert.Equal(t, 0, len(testSumoDriver.loggers), "there should be no loggers when the driver is initialized")

    testSumoLogger, err := testSumoDriver.NewSumoLogger(filePath, info)
    assert.Nil(t, err)
    assert.Equal(t, 1, len(testSumoDriver.loggers), "there should be one logger after calling StartLogging on driver")
    assert.Equal(t, testHttpSourceUrl, testSumoLogger.httpSourceUrl, "http source url should be configured correctly")
    assert.Equal(t, defaultGzipCompression, testSumoLogger.gzipCompression, "compression specified incorrectly, should be default value")
    assert.Equal(t, testGzipCompressionLevel, testSumoLogger.gzipCompressionLevel, "compression level specified, should be specified value")
    assert.Equal(t, testSendingInterval, testSumoLogger.sendingInterval, "sending interval specified, should be specified value")
    assert.Equal(t, testQueueSize, cap(testSumoLogger.logBatchQueue), "queue size specified, should be specified value")
    assert.Equal(t, testBatchSize, testSumoLogger.batchSize, "batch size specified, should be specified value")
    assert.Equal(t, testProxyUrl, testSumoLogger.proxyUrl, "proxy url specified, should be specified value")
    assert.Equal(t, testTlsConfig, testSumoLogger.tlsConfig, "tls config options specified, should be specified value")
  })

  t.Run("NewSumoLogger with bad gzip compression level", func(t *testing.T) {
    info := logger.Info{
      Config: map[string]string{
        logOptUrl: testHttpSourceUrl,
        logOptProxyUrl: testProxyUrlStr,
        logOptInsecureSkipVerify: strconv.FormatBool(testInsecureSkipVerify),
        logOptServerName: testServerName,
        logOptGzipCompression: strconv.FormatBool(testGzipCompression),
        logOptGzipCompressionLevel: "2o",
        logOptSendingInterval: testSendingInterval.String(),
        logOptQueueSize: strconv.Itoa(testQueueSize),
        logOptBatchSize: strconv.Itoa(testBatchSize),
      },
      ContainerID: "containeriid",
    }

    testSumoDriver := newSumoDriver()
    assert.Equal(t, 0, len(testSumoDriver.loggers), "there should be no loggers when the driver is initialized")

    testSumoLogger, err := testSumoDriver.NewSumoLogger(filePath, info)
    assert.Nil(t, err)
    assert.Equal(t, 1, len(testSumoDriver.loggers), "there should be one logger after calling StartLogging on driver")
    assert.Equal(t, testHttpSourceUrl, testSumoLogger.httpSourceUrl, "http source url should be configured correctly")
    assert.Equal(t, testGzipCompression, testSumoLogger.gzipCompression, "compression specified, should be specified value")
    assert.Equal(t, defaultGzipCompressionLevel, testSumoLogger.gzipCompressionLevel, "compression level specified incorrectly, should be default value")
    assert.Equal(t, testSendingInterval, testSumoLogger.sendingInterval, "sending interval specified, should be specified value")
    assert.Equal(t, testQueueSize, cap(testSumoLogger.logBatchQueue), "queue size specified, should be specified value")
    assert.Equal(t, testBatchSize, testSumoLogger.batchSize, "batch size specified, should be specified value")
    assert.Equal(t, testProxyUrl, testSumoLogger.proxyUrl, "proxy url specified, should be specified value")
    assert.Equal(t, testTlsConfig, testSumoLogger.tlsConfig, "tls config options specified, should be specified value")
  })

  t.Run("NewSumoLogger with unsupported gzip compression level", func(t *testing.T) {
    info := logger.Info{
      Config: map[string]string{
        logOptUrl: testHttpSourceUrl,
        logOptProxyUrl: testProxyUrlStr,
        logOptInsecureSkipVerify: strconv.FormatBool(testInsecureSkipVerify),
        logOptServerName: testServerName,
        logOptGzipCompression: strconv.FormatBool(testGzipCompression),
        logOptGzipCompressionLevel: "20",
        logOptSendingInterval: testSendingInterval.String(),
        logOptQueueSize: strconv.Itoa(testQueueSize),
        logOptBatchSize: strconv.Itoa(testBatchSize),
      },
      ContainerID: "containeriid",
    }

    testSumoDriver := newSumoDriver()
    assert.Equal(t, 0, len(testSumoDriver.loggers), "there should be no loggers when the driver is initialized")

    testSumoLogger, err := testSumoDriver.NewSumoLogger(filePath, info)
    assert.Nil(t, err)
    assert.Equal(t, 1, len(testSumoDriver.loggers), "there should be one logger after calling StartLogging on driver")
    assert.Equal(t, testHttpSourceUrl, testSumoLogger.httpSourceUrl, "http source url should be configured correctly")
    assert.Equal(t, testGzipCompression, testSumoLogger.gzipCompression, "compression specified, should be specified value")
    assert.Equal(t, defaultGzipCompressionLevel, testSumoLogger.gzipCompressionLevel, "compression level specified incorrectly, should be default value")
    assert.Equal(t, testSendingInterval, testSumoLogger.sendingInterval, "sending interval specified, should be specified value")
    assert.Equal(t, testQueueSize, cap(testSumoLogger.logBatchQueue), "queue size specified, should be specified value")
    assert.Equal(t, testBatchSize, testSumoLogger.batchSize, "batch size specified, should be specified value")
    assert.Equal(t, testProxyUrl, testSumoLogger.proxyUrl, "proxy url specified, should be specified value")
    assert.Equal(t, testTlsConfig, testSumoLogger.tlsConfig, "tls config options specified, should be specified value")
  })

  t.Run("NewSumoLogger with bad sending interval", func(t *testing.T) {
    info := logger.Info{
      Config: map[string]string{
        logOptUrl: testHttpSourceUrl,
        logOptProxyUrl: testProxyUrlStr,
        logOptInsecureSkipVerify: strconv.FormatBool(testInsecureSkipVerify),
        logOptServerName: testServerName,
        logOptGzipCompression: strconv.FormatBool(testGzipCompression),
        logOptGzipCompressionLevel: strconv.Itoa(testGzipCompressionLevel),
        logOptSendingInterval: "72h3n0.5s",
        logOptQueueSize: strconv.Itoa(testQueueSize),
        logOptBatchSize: strconv.Itoa(testBatchSize),
      },
      ContainerID: "containeriid",
    }

    testSumoDriver := newSumoDriver()
    assert.Equal(t, 0, len(testSumoDriver.loggers), "there should be no loggers when the driver is initialized")

    testSumoLogger, err := testSumoDriver.NewSumoLogger(filePath, info)
    assert.Nil(t, err)
    assert.Equal(t, 1, len(testSumoDriver.loggers), "there should be one logger after calling StartLogging on driver")
    assert.Equal(t, testHttpSourceUrl, testSumoLogger.httpSourceUrl, "http source url should be configured correctly")
    assert.Equal(t, testGzipCompression, testSumoLogger.gzipCompression, "compression specified, should be specified value")
    assert.Equal(t, testGzipCompressionLevel, testSumoLogger.gzipCompressionLevel, "compression level specified, should be specified value")
    assert.Equal(t, defaultSendingIntervalMs, testSumoLogger.sendingInterval, "sending interval specified incorrectly, should be default value")
    assert.Equal(t, testQueueSize, cap(testSumoLogger.logBatchQueue), "queue size specified, should be specified value")
    assert.Equal(t, testBatchSize, testSumoLogger.batchSize, "batch size specified, should be specified value")
    assert.Equal(t, testProxyUrl, testSumoLogger.proxyUrl, "proxy url specified, should be specified value")
    assert.Equal(t, testTlsConfig, testSumoLogger.tlsConfig, "tls config options specified, should be specified value")
  })

  t.Run("NewSumoLogger with unsupported sending interval", func(t *testing.T) {
    info := logger.Info{
      Config: map[string]string{
        logOptUrl: testHttpSourceUrl,
        logOptProxyUrl: testProxyUrlStr,
        logOptInsecureSkipVerify: strconv.FormatBool(testInsecureSkipVerify),
        logOptServerName: testServerName,
        logOptGzipCompression: strconv.FormatBool(testGzipCompression),
        logOptGzipCompressionLevel: strconv.Itoa(testGzipCompressionLevel),
        logOptSendingInterval: "0s",
        logOptQueueSize: strconv.Itoa(testQueueSize),
        logOptBatchSize: strconv.Itoa(testBatchSize),
      },
      ContainerID: "containeriid",
    }

    testSumoDriver := newSumoDriver()
    assert.Equal(t, 0, len(testSumoDriver.loggers), "there should be no loggers when the driver is initialized")

    testSumoLogger, err := testSumoDriver.NewSumoLogger(filePath, info)
    assert.Nil(t, err)
    assert.Equal(t, 1, len(testSumoDriver.loggers), "there should be one logger after calling StartLogging on driver")
    assert.Equal(t, testHttpSourceUrl, testSumoLogger.httpSourceUrl, "http source url should be configured correctly")
    assert.Equal(t, testGzipCompression, testSumoLogger.gzipCompression, "compression specified, should be specified value")
    assert.Equal(t, testGzipCompressionLevel, testSumoLogger.gzipCompressionLevel, "compression level specified, should be specified value")
    assert.Equal(t, defaultSendingIntervalMs, testSumoLogger.sendingInterval, "sending interval specified incorrectly, should be default value")
    assert.Equal(t, testQueueSize, cap(testSumoLogger.logBatchQueue), "queue size specified, should be specified value")
    assert.Equal(t, testBatchSize, testSumoLogger.batchSize, "batch size specified, should be specified value")
    assert.Equal(t, testProxyUrl, testSumoLogger.proxyUrl, "proxy url specified, should be specified value")
    assert.Equal(t, testTlsConfig, testSumoLogger.tlsConfig, "tls config options specified, should be specified value")
  })

  t.Run("NewSumoLogger with bad queue size", func(t *testing.T) {
    info := logger.Info{
      Config: map[string]string{
        logOptUrl: testHttpSourceUrl,
        logOptProxyUrl: testProxyUrlStr,
        logOptInsecureSkipVerify: strconv.FormatBool(testInsecureSkipVerify),
        logOptServerName: testServerName,
        logOptGzipCompression: strconv.FormatBool(testGzipCompression),
        logOptGzipCompressionLevel: strconv.Itoa(testGzipCompressionLevel),
        logOptSendingInterval: testSendingInterval.String(),
        logOptQueueSize: "2ooo",
        logOptBatchSize: strconv.Itoa(testBatchSize),
      },
      ContainerID: "containeriid",
    }

    testSumoDriver := newSumoDriver()
    assert.Equal(t, 0, len(testSumoDriver.loggers), "there should be no loggers when the driver is initialized")

    testSumoLogger, err := testSumoDriver.NewSumoLogger(filePath, info)
    assert.Nil(t, err)
    assert.Equal(t, 1, len(testSumoDriver.loggers), "there should be one logger after calling StartLogging on driver")
    assert.Equal(t, testHttpSourceUrl, testSumoLogger.httpSourceUrl, "http source url should be configured correctly")
    assert.Equal(t, testGzipCompression, testSumoLogger.gzipCompression, "compression specified, should be specified value")
    assert.Equal(t, testGzipCompressionLevel, testSumoLogger.gzipCompressionLevel, "compression level specified, should be specified value")
    assert.Equal(t, testSendingInterval, testSumoLogger.sendingInterval, "sending interval specified, should be specified value")
    assert.Equal(t, defaultQueueSizeItems, cap(testSumoLogger.logBatchQueue), "queue size specified incorrectly, should be default value")
    assert.Equal(t, testBatchSize, testSumoLogger.batchSize, "batch size specified, should be specified value")
    assert.Equal(t, testProxyUrl, testSumoLogger.proxyUrl, "proxy url specified, should be specified value")
    assert.Equal(t, testTlsConfig, testSumoLogger.tlsConfig, "tls config options specified, should be specified value")
  })

  t.Run("NewSumoLogger with unsupported queue size", func(t *testing.T) {
    info := logger.Info{
      Config: map[string]string{
        logOptUrl: testHttpSourceUrl,
        logOptProxyUrl: testProxyUrlStr,
        logOptInsecureSkipVerify: strconv.FormatBool(testInsecureSkipVerify),
        logOptServerName: testServerName,
        logOptGzipCompression: strconv.FormatBool(testGzipCompression),
        logOptGzipCompressionLevel: strconv.Itoa(testGzipCompressionLevel),
        logOptSendingInterval: testSendingInterval.String(),
        logOptQueueSize: "-2000",
        logOptBatchSize: strconv.Itoa(testBatchSize),
      },
      ContainerID: "containeriid",
    }

    testSumoDriver := newSumoDriver()
    assert.Equal(t, 0, len(testSumoDriver.loggers), "there should be no loggers when the driver is initialized")

    testSumoLogger, err := testSumoDriver.NewSumoLogger(filePath, info)
    assert.Nil(t, err)
    assert.Equal(t, 1, len(testSumoDriver.loggers), "there should be one logger after calling StartLogging on driver")
    assert.Equal(t, testHttpSourceUrl, testSumoLogger.httpSourceUrl, "http source url should be configured correctly")
    assert.Equal(t, testGzipCompression, testSumoLogger.gzipCompression, "compression specified, should be specified value")
    assert.Equal(t, testGzipCompressionLevel, testSumoLogger.gzipCompressionLevel, "compression level specified, should be specified value")
    assert.Equal(t, testSendingInterval, testSumoLogger.sendingInterval, "sending interval specified, should be specified value")
    assert.Equal(t, defaultQueueSizeItems, cap(testSumoLogger.logBatchQueue), "queue size specified incorrectly, should be default value")
    assert.Equal(t, testBatchSize, testSumoLogger.batchSize, "batch size specified, should be specified value")
    assert.Equal(t, testProxyUrl, testSumoLogger.proxyUrl, "proxy url specified, should be specified value")
    assert.Equal(t, testTlsConfig, testSumoLogger.tlsConfig, "tls config options specified, should be specified value")
  })

  t.Run("NewSumoLogger with bad batch size", func(t *testing.T) {
    info := logger.Info{
      Config: map[string]string{
        logOptUrl: testHttpSourceUrl,
        logOptProxyUrl: testProxyUrlStr,
        logOptInsecureSkipVerify: strconv.FormatBool(testInsecureSkipVerify),
        logOptServerName: testServerName,
        logOptGzipCompression: strconv.FormatBool(testGzipCompression),
        logOptGzipCompressionLevel: strconv.Itoa(testGzipCompressionLevel),
        logOptSendingInterval: testSendingInterval.String(),
        logOptQueueSize: strconv.Itoa(testQueueSize),
        logOptBatchSize: "2ooo",
      },
      ContainerID: "containeriid",
    }

    testSumoDriver := newSumoDriver()
    assert.Equal(t, 0, len(testSumoDriver.loggers), "there should be no loggers when the driver is initialized")

    testSumoLogger, err := testSumoDriver.NewSumoLogger(filePath, info)
    assert.Nil(t, err)
    assert.Equal(t, 1, len(testSumoDriver.loggers), "there should be one logger after calling StartLogging on driver")
    assert.Equal(t, testHttpSourceUrl, testSumoLogger.httpSourceUrl, "http source url should be configured correctly")
    assert.Equal(t, testGzipCompression, testSumoLogger.gzipCompression, "compression specified, should be specified value")
    assert.Equal(t, testGzipCompressionLevel, testSumoLogger.gzipCompressionLevel, "compression level specified, should be specified value")
    assert.Equal(t, testSendingInterval, testSumoLogger.sendingInterval, "sending interval specified, should be specified value")
    assert.Equal(t, testQueueSize, cap(testSumoLogger.logBatchQueue), "queue size specified, should be specified value")
    assert.Equal(t, defaultBatchSizeBytes, testSumoLogger.batchSize, "batch size specified incorrectly, should be default value")
    assert.Equal(t, testProxyUrl, testSumoLogger.proxyUrl, "proxy url specified, should be specified value")
    assert.Equal(t, testTlsConfig, testSumoLogger.tlsConfig, "tls config options specified, should be specified value")
  })

  t.Run("NewSumoLogger with unsupported batch size", func(t *testing.T) {
    info := logger.Info{
      Config: map[string]string{
        logOptUrl: testHttpSourceUrl,
        logOptProxyUrl: testProxyUrlStr,
        logOptInsecureSkipVerify: strconv.FormatBool(testInsecureSkipVerify),
        logOptServerName: testServerName,
        logOptGzipCompression: strconv.FormatBool(testGzipCompression),
        logOptGzipCompressionLevel: strconv.Itoa(testGzipCompressionLevel),
        logOptSendingInterval: testSendingInterval.String(),
        logOptQueueSize: strconv.Itoa(testQueueSize),
        logOptBatchSize: "-2000",
      },
      ContainerID: "containeriid",
    }

    testSumoDriver := newSumoDriver()
    assert.Equal(t, 0, len(testSumoDriver.loggers), "there should be no loggers when the driver is initialized")

    testSumoLogger, err := testSumoDriver.NewSumoLogger(filePath, info)
    assert.Nil(t, err)
    assert.Equal(t, 1, len(testSumoDriver.loggers), "there should be one logger after calling StartLogging on driver")
    assert.Equal(t, testHttpSourceUrl, testSumoLogger.httpSourceUrl, "http source url should be configured correctly")
    assert.Equal(t, testGzipCompression, testSumoLogger.gzipCompression, "compression specified, should be specified value")
    assert.Equal(t, testGzipCompressionLevel, testSumoLogger.gzipCompressionLevel, "compression level specified, should be specified value")
    assert.Equal(t, testSendingInterval, testSumoLogger.sendingInterval, "sending interval specified, should be specified value")
    assert.Equal(t, testQueueSize, cap(testSumoLogger.logBatchQueue), "queue size specified, should be specified value")
    assert.Equal(t, defaultBatchSizeBytes, testSumoLogger.batchSize, "batch size specified incorrectly, should be default value")
    assert.Equal(t, testProxyUrl, testSumoLogger.proxyUrl, "proxy url specified, should be specified value")
    assert.Equal(t, testTlsConfig, testSumoLogger.tlsConfig, "tls config options specified, should be specified value")
  })
}<|MERGE_RESOLUTION|>--- conflicted
+++ resolved
@@ -3,13 +3,9 @@
 import (
   "compress/gzip"
   "context"
-<<<<<<< HEAD
   "crypto/tls"
   "io/ioutil"
   "net/url"
-=======
-  "io/ioutil"
->>>>>>> 28f483fc
   "os"
   "strconv"
   "testing"
@@ -28,10 +24,7 @@
   filePath2 = "/tmp/test2"
 
   testHttpSourceUrl = "https://example.org"
-<<<<<<< HEAD
   testProxyUrlStr = "https://example.org"
-=======
->>>>>>> 28f483fc
 
   testSource = "sumo-test"
   testTime = 1234567890
@@ -42,12 +35,8 @@
   testLine = []byte("a test log message")
 )
 
-<<<<<<< HEAD
 func TestDriversDefaultConfig (t *testing.T) {
-=======
-func TestDrivers (t *testing.T) {
   logrus.SetOutput(ioutil.Discard)
->>>>>>> 28f483fc
   testLoggersCount := 100
 
   for i := 0; i < testLoggersCount; i++ {
